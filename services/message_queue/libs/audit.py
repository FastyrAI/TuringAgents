--- conflicted
+++ resolved
@@ -1,4 +1,3 @@
-<<<<<<< HEAD
 """Audit storage helpers with async batch writes to PostgreSQL via SQLAlchemy.
 
 This module provides small, well-documented helpers for recording audit
@@ -25,29 +24,11 @@
     ...     "details": {"worker": "w1"},
     ... })
     >>> await flush_audit_events()  # during shutdown
-=======
-"""Async audit storage helpers for message lifecycle tracking.
-
-This module provides thin, best-effort wrappers around SQLAlchemy's async
-engine to persist audit data into Supabase/PostgreSQL tables. Failures are
-intentionally non-fatal to avoid impacting the hot-path of producers/workers.
-
-Why this exists:
-- Centralizes redaction and resilience policy for audit writes
-- Keeps business logic free of storage concerns
-
-Usage example:
-    from libs.models import MessageEventRecord
-    from libs.constants import EVENT_CREATED
-    await record_message_event(MessageEventRecord(
-        message_id="abc", org_id="demo", event_type=EVENT_CREATED,
-        details={"source": "producer"},
-    ))
->>>>>>> d96bf230
 """
 from __future__ import annotations
 
-from typing import Any, TYPE_CHECKING
+import asyncio
+from typing import Any, TYPE_CHECKING, Optional
 import logging
 
 from sqlalchemy.dialects.postgresql import insert
@@ -90,7 +71,6 @@
     return obj
 
 
-<<<<<<< HEAD
 class AuditEventBatcher:
     """Async batching pipeline for message lifecycle events.
 
@@ -266,7 +246,6 @@
     elif not _batcher.is_running:
         _batcher.start()
     return _batcher
-=======
 def _log_dev_error(operation: str, exc: Exception) -> None:
     """Log storage errors verbosely in non-production environments.
 
@@ -300,7 +279,6 @@
     except Exception as exc:  # noqa: BLE001
         _log_dev_error("insert message_event", exc)
         return
->>>>>>> d96bf230
 
 
 async def record_message_event(event: dict[str, Any] | "MessageEventRecord") -> None:
@@ -318,16 +296,9 @@
     from libs.models import MessageEventRecord
 
     payload = event.model_dump() if isinstance(event, MessageEventRecord) else event
-<<<<<<< HEAD
-    if ENVIRONMENT == "production" and "details" in payload:
-        payload = {**payload, "details": {"redacted": True}}
-    # Enqueue to the batcher for async flushing
+    # Apply standard redaction policy and enqueue to batcher
+    payload = _apply_redaction(payload)
     await get_audit_batcher().enqueue(payload)
-=======
-    # Apply standard redaction policy
-    payload = _apply_redaction(payload)
-    await _insert_event(payload)
->>>>>>> d96bf230
 
 
 async def record_dlq_message(entry: dict[str, Any] | "DLQMessageRecord") -> None:
