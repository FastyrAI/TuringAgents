"""
Asynchronous org-scoped worker.

- Consumes a single per-organization request queue (priority queue)
- Processes messages and emits responses to per-agent response queues
- Handles retries via per-org delay queues and ships terminal failures to DLQ
- Emits lifecycle audit events and upserts message state into Supabase
"""

import asyncio
import json
import os
import signal
import time
from typing import Any, Callable, Dict, Awaitable

from aio_pika.abc import AbstractIncomingMessage

from libs.config import Settings
from libs.rabbit import (
    declare_org_topology,
    publish_response,
    declare_agent_response_topology,
    schedule_retry,
    publish_to_dlq,
    connect,
)
from libs.audit_pipeline import (
    audit_dequeued_processing,
    audit_completed,
    audit_failed_then_retry,
    audit_dead_letter,
)
from libs.retry import next_delay_ms
from libs.constants import DEFAULT_RETRY_DELAYS_MS
from libs.metrics import (
    start_metrics_server,
    WORKER_MESSAGE_TOTAL,
    WORKER_PROCESS_LATENCY_SECONDS,
    WORKER_RETRY_TOTAL,
    WORKER_DLQ_TOTAL,
    QUEUE_DEPTH,
    WORKER_RESPONSE_PUBLISHED_TOTAL,
    STREAM_CHUNK_PUBLISHED_TOTAL,
)
from libs.backpressure import get_queue_depth
from libs.dedup import compute_dedup_key, mark_and_check
from libs.constants import EVENT_DUPLICATE_SKIPPED, STATUS_DUPLICATE
from libs.tracing import start_tracing, get_tracer, extract_context_from_headers
from opentelemetry import context  # type: ignore
from libs.poison import increment_failure, should_quarantine
from libs.audit import record_message_event, upsert_message  # type: ignore
from libs.response_payloads import (
    build_acknowledgment_payload,
    build_progress_payload,
    build_stream_chunk_payload,
    build_stream_complete_payload,
    build_result_payload,
    build_error_payload,
)


Handler = Callable[[dict[str, Any]], Awaitable[dict[str, Any]]]


class Worker:
    """Asynchronous message worker scoped to a single organization.

    Purpose:
    - Consume the organization's priority request queue and process messages
    - Emit responses to per-agent response queues
    - Handle retries, DLQ, metrics and tracing

    Concurrency model:
    - Concurrency is bounded by two independent knobs:
      1) `WORKER_PREFETCH` (AMQP QoS): how many messages the broker will deliver without ack
      2) `WORKER_CONCURRENCY` (semaphore): max number of in-flight message handlers per worker process
    - Effective concurrency is `min(WORKER_PREFETCH, WORKER_CONCURRENCY)`
    - Ordering is best-effort only; agents must self-serialize when required

    Response routing:
    - Responses are routed to `agent.<agent_id>.responses` based on the message payload's `agent_id`
      (fallback to the worker's `agent_id` when payload is missing the field for backward compatibility).

    Example:
    ```python
    # Run a worker locally with higher throughput
    os.environ["WORKER_PREFETCH"] = "32"
    os.environ["WORKER_CONCURRENCY"] = "16"
    await Worker(org_id="demo-org", agent_id="demo-agent").run()
    ```
    Properties:
    - `org_id`: Organization whose request queue this worker consumes
    - `agent_id`: Default agent id used for routing/audit when payload agent is missing
    - `retry_delays`: Exponential backoff schedule in milliseconds
    - Internal semaphore and per-agent declaration cache
    """

    def __init__(self, org_id: str, agent_id: str):
        self.org_id = org_id
        self.agent_id = agent_id
        self._stopping = asyncio.Event()
        # Exponential backoff delays; can be configured per deployment
        self.retry_delays = DEFAULT_RETRY_DELAYS_MS
        # Set at runtime in run() when settings are available
        self._sem: asyncio.Semaphore | None = None
        # Cache of agents whose response topology has been declared in this process
        self._declared_agents: set[str] = set()
        self.handlers: Dict[str, Callable[[dict[str, Any]], Any]] = {
            "agent_message": self.handle_agent_message,
            "model_call": self.handle_passthrough,
            "tool_call": self.handle_passthrough,
            "memory_save": self.handle_passthrough,
            "memory_retrieve": self.handle_passthrough,
            "memory_update": self.handle_passthrough,
            "agent_spawn": self.handle_passthrough,
            "agent_terminate": self.handle_passthrough,
        }

    async def run(self) -> None:
        """Connect to RabbitMQ and begin consuming the org queue.

        Starts metrics and tracing, sets QoS/prefetch and configures a concurrency
        semaphore to bound in-flight message handlers.
        """
        # Start Prometheus metrics server (if not already started in this process)
        settings = Settings()
        port = settings.metrics_port
        try:
            start_metrics_server(port)
            print(f"Metrics server listening on :{port} /metrics")
        except OSError:
            # Already started in this process; ignore
            pass

        # Background task to sample queue depth periodically for visibility
        asyncio.create_task(self._sample_queue_depth())

        # Tracing
        start_tracing("ta-worker")
        self._tracer = get_tracer("ta-worker")

        # Initialize concurrency semaphore
        self._sem = asyncio.Semaphore(settings.worker_concurrency)

        connection = await connect(settings.rabbitmq_url)
        async with connection:
            channel = await connection.channel()
            # Apply QoS/prefetch from Settings
            try:
                await channel.set_qos(prefetch_count=settings.prefetch_count)
            except Exception:
                pass
            # Declare org request/DLQ topology and ensure agent response queues exist
            await declare_org_topology(channel, self.org_id)
            await declare_agent_response_topology(channel, self.agent_id)
            self._declared_agents.add(self.agent_id)

            queue = await channel.get_queue(f"org.{self.org_id}.requests.q")
            print(f"Worker consuming org queue: org.{self.org_id}.requests.q -> agent {self.agent_id}")
            await queue.consume(self._on_message, no_ack=False)

            # Wait until stop() is called (SIGINT/SIGTERM)
            await self._stopping.wait()

    async def _sample_queue_depth(self) -> None:
        """Periodically poll queue depth and update a Gauge metric."""
        while not self._stopping.is_set():
            depth = get_queue_depth(self.org_id)
            QUEUE_DEPTH.labels(org_id=self.org_id).set(depth)
            await asyncio.sleep(2)

    async def _on_message(self, message: AbstractIncomingMessage) -> None:
        """Core processing lifecycle for a single message.

        Uses a semaphore to enforce `WORKER_CONCURRENCY` in-flight handlers.
        """
        # Guard: ensure semaphore is initialized
        if self._sem is None:
            self._sem = asyncio.Semaphore(1)

        await self._sem.acquire()
        start_ts = time.perf_counter()
        async with message.process(requeue=False):
            try:
                payload = json.loads(message.body)
                msg_type = payload.get("type")
                print(f"Worker received message {payload.get('message_id')} type={msg_type}")

                # Audit the transition to dequeued/processing and mark status
                await audit_dequeued_processing(payload, self.org_id, self.agent_id)

                # Idempotency check: skip duplicates
                dedup_key = compute_dedup_key(payload)
                if not await mark_and_check(self.org_id, dedup_key):
                    await record_message_event({
                        "message_id": payload.get("message_id"),
                        "org_id": self.org_id,
                        "event_type": EVENT_DUPLICATE_SKIPPED,
                        "details": {"dedup_key": dedup_key},
                    })
                    await upsert_message({
                        "message_id": payload.get("message_id"),
                        "org_id": self.org_id,
                        "agent_id": payload.get("agent_id"),
                        "type": payload.get("type"),
                        "priority": payload.get("priority"),
                        "status": STATUS_DUPLICATE,
                        "payload": payload,
                    })
                    WORKER_MESSAGE_TOTAL.labels(status="duplicate", type=msg_type).inc()
                    return

                # Route to the handler registry. Keep business logic in handlers.
                # For testing retry/DLQ path, a producer can set context.force_error = True
                handler = self.handlers.get(msg_type, self.handle_unknown)
                if payload.get("context", {}).get("force_error"):
                    raise RuntimeError("Forced error for retry testing")

                # Emit acknowledgment immediately so agents can reflect progress
                await self._emit_acknowledgment(payload)

                # Use incoming trace context from headers to continue the trace
                ctx = extract_context_from_headers(message.headers)
                token = context.attach(ctx)
                try:
                    with self._tracer.start_as_current_span("process") as span:
                        span.set_attribute("message_id", payload.get("message_id"))
                        span.set_attribute("org_id", self.org_id)
                        # Optional progress demo
                        context_map = payload.get("context", {}) or {}
                        progress_updates = context_map.get("progress_updates")
                        if progress_updates and isinstance(progress_updates, (list, tuple)):
                            for p in progress_updates:
                                try:
                                    await self._emit_progress(payload, int(p), status="working")
                                except Exception:
                                    # Best-effort progress
                                    pass
                        elif context_map.get("progress_demo"):
                            await self._emit_progress(payload, 50, status="halfway")

                        # Execute handler
                        result = await handler(payload)

                        # Optional streaming demo: emit chunks instead of a single result
                        if context_map.get("stream_demo"):
                            chunks = context_map.get("stream_chunks")
                            if not isinstance(chunks, (list, tuple)):
                                chunks = ["chunk-0", "chunk-1"]
                            for idx, chunk in enumerate(chunks):
                                await self._emit_stream_chunk(payload, chunk, idx)
                            await self._emit_stream_complete(payload, total_chunks=len(chunks))
                        else:
                            await self._emit_result(payload, result)
                    await audit_completed(payload, self.org_id, self.agent_id)
                finally:
                    context.detach(token)

                WORKER_MESSAGE_TOTAL.labels(status="success", type=msg_type).inc()
            except Exception as exc:  # noqa: BLE001
                # Failure path: record failure first, then retry or dead-letter
                print(f"Worker error: {exc}")
                p: dict[str, Any]
                try:
                    p = json.loads(message.body)
                except Exception:
                    p = {"org_id": self.org_id}

                retry_count = int(p.get("retry_count", 0))
                max_retries = int(p.get("max_retries", 3))
                p["retry_count"] = retry_count + 1
                org = p.get("org_id", self.org_id)

                # Poison pill detection: if repeated failures exceed threshold, quarantine
                dedup_key = compute_dedup_key(p)
                fail_count = await increment_failure(org, dedup_key)
                if await should_quarantine(org, dedup_key):
                    await record_message_event({
                        "message_id": p.get("message_id"),
                        "org_id": org,
                        "event_type": "poison_quarantined",
                        "details": {"dedup_key": dedup_key, "fail_count": fail_count},
                    })
                    await upsert_message({
                        "message_id": p.get("message_id"),
                        "org_id": org,
                        "agent_id": p.get("agent_id"),
                        "type": p.get("type"),
                        "priority": p.get("priority"),
                        "status": "QUARANTINED",
                        "payload": p,
                    })
                    from libs.metrics import POISON_QUARANTINED_TOTAL
                    POISON_QUARANTINED_TOTAL.labels(type=p.get("type")).inc()
                    return

                if retry_count < max_retries:
                    delay = next_delay_ms(retry_count, self.retry_delays)
                    # Publish to delay queue so it DLXes back to requests later
                    connection = await connect(Settings().rabbitmq_url)
                    async with connection:
                        channel = await connection.channel()
                        await schedule_retry(
                            channel,
                            org,
                            p,
                            delay_ms=delay,
                            logical_priority=int(p.get("priority", 2)),
                        )
                    await audit_failed_then_retry(p, org, exc, int(p["retry_count"]), delay)
                    WORKER_RETRY_TOTAL.labels(type=p.get("type")).inc()
                else:
                    # Terminal failure: ship to DLQ and record audit entries
                    connection = await connect(Settings().rabbitmq_url)
                    async with connection:
                        channel = await connection.channel()
                        await publish_to_dlq(channel, org, p)
                    await audit_dead_letter(p, org, exc)
                    WORKER_DLQ_TOTAL.labels(type=p.get("type")).inc()
            finally:
                WORKER_PROCESS_LATENCY_SECONDS.observe(time.perf_counter() - start_ts)
                # Release concurrency slot
                try:
                    self._sem.release()
                except Exception:
                    pass

    async def _emit_result(self, orig: dict[str, Any], result: Any) -> None:
<<<<<<< HEAD
        """Publish the final result for a processed message to the agent response queue.

        Routing logic:
        - Uses `orig['agent_id']` when present
        - Falls back to the worker's default `self.agent_id` for backward compatibility

        Example:
        ```python
        await worker._emit_result({"agent_id": "a1", "message_id": "m"}, {"ok": True})
        ```
        """
        payload = {
            "request_id": orig.get("message_id"),
            "type": "result",
            "result": result,
            "timestamp": orig.get("created_at"),
        }
        connection = await connect(Settings().rabbitmq_url)
        async with connection:
            channel = await connection.channel()
            # Determine destination agent
            dest_agent = str(orig.get("agent_id") or self.agent_id)
            # Ensure response topology declared once per agent in this process
            if dest_agent not in self._declared_agents:
                await declare_agent_response_topology(channel, dest_agent)
                self._declared_agents.add(dest_agent)
            await publish_response(channel, dest_agent, payload)
            print(f"Worker emitted result for {orig.get('message_id')} -> agent {dest_agent}")

    async def _emit_error(self, message: AbstractIncomingMessage, exc: Exception) -> None:
        """Publish an error response for the current message to the agent response queue.

        See `_emit_result` for routing rules.
        """
        try:
            payload = json.loads(message.body)
            request_id = payload.get("message_id")
            dest_agent = str(payload.get("agent_id") or self.agent_id)
        except Exception:  # noqa: BLE001
            request_id = None
            dest_agent = self.agent_id
        error_payload = {
            "request_id": request_id,
            "type": "error",
            "error": {
                "type": exc.__class__.__name__,
                "message": str(exc),
            },
        }
        connection = await connect(Settings().rabbitmq_url)
        async with connection:
            channel = await connection.channel()
            if dest_agent not in self._declared_agents:
                await declare_agent_response_topology(channel, dest_agent)
                self._declared_agents.add(dest_agent)
            await publish_response(channel, dest_agent, error_payload)
            print(f"Worker emitted error for {request_id} -> agent {dest_agent}")
=======
        """Publish a non-streaming result to the agent response queue.

        Why: Completes simple operations that don't need streaming.

        Example usage:
            await self._emit_result(orig_payload, {"ok": True})
        """
        payload = build_result_payload(orig, result)
        connection = await connect(Settings().rabbitmq_url)
        async with connection:
            channel = await connection.channel()
            await publish_response(channel, self.agent_id, payload)
            print(f"Worker emitted result for {orig.get('message_id')} -> agent {self.agent_id}")
        WORKER_RESPONSE_PUBLISHED_TOTAL.labels(type="result").inc()

    async def _emit_error(self, message: AbstractIncomingMessage, exc: Exception) -> None:
        """Publish an error response to the agent response queue.

        Why: Surfaces failures to agents and end users.
        """
        try:
            orig = json.loads(message.body)
        except Exception:  # noqa: BLE001
            orig = None
        error_payload = build_error_payload(orig, exc)
        connection = await connect(Settings().rabbitmq_url)
        async with connection:
            channel = await connection.channel()
            await publish_response(channel, self.agent_id, error_payload)
            print(f"Worker emitted error for {error_payload.get('request_id')} -> agent {self.agent_id}")
        WORKER_RESPONSE_PUBLISHED_TOTAL.labels(type="error").inc()

    async def _emit_acknowledgment(self, orig: dict[str, Any]) -> None:
        """Publish an acknowledgment indicating the request was received/started.

        Why: Enables responsive UIs and agent orchestration.

        Example:
            await self._emit_acknowledgment(orig)
        """
        payload = build_acknowledgment_payload(orig)
        connection = await connect(Settings().rabbitmq_url)
        async with connection:
            channel = await connection.channel()
            await publish_response(channel, self.agent_id, payload)
            print(f"Worker emitted acknowledgment for {orig.get('message_id')} -> agent {self.agent_id}")
        WORKER_RESPONSE_PUBLISHED_TOTAL.labels(type="acknowledgment").inc()

    async def _emit_progress(self, orig: dict[str, Any], progress_percent: int, status: str | None = None) -> None:
        """Publish a progress update for a long-running operation.

        Why: Allows UIs to render progress bars and agents to sequence tasks.
        """
        payload = build_progress_payload(orig, progress_percent, status)
        connection = await connect(Settings().rabbitmq_url)
        async with connection:
            channel = await connection.channel()
            await publish_response(channel, self.agent_id, payload)
            print(f"Worker emitted progress {progress_percent}% for {orig.get('message_id')} -> agent {self.agent_id}")
        WORKER_RESPONSE_PUBLISHED_TOTAL.labels(type="progress").inc()

    async def _emit_stream_chunk(self, orig: dict[str, Any], chunk: Any, chunk_index: int) -> None:
        """Publish a streaming chunk for a streaming operation.

        Why: Implements low-latency delivery of partial results.
        """
        payload = build_stream_chunk_payload(orig, chunk, chunk_index)
        connection = await connect(Settings().rabbitmq_url)
        async with connection:
            channel = await connection.channel()
            await publish_response(channel, self.agent_id, payload)
            print(
                f"Worker emitted stream_chunk[{chunk_index}] for {orig.get('message_id')} -> agent {self.agent_id}"
            )
        WORKER_RESPONSE_PUBLISHED_TOTAL.labels(type="stream_chunk").inc()
        STREAM_CHUNK_PUBLISHED_TOTAL.labels(agent_id=self.agent_id).inc()

    async def _emit_stream_complete(self, orig: dict[str, Any], total_chunks: int) -> None:
        """Publish a stream completion marker to signal end of streaming.

        Why: Lets agents flush buffers and mark completion without ambiguity.
        """
        payload = build_stream_complete_payload(orig, total_chunks)
        connection = await connect(Settings().rabbitmq_url)
        async with connection:
            channel = await connection.channel()
            await publish_response(channel, self.agent_id, payload)
            print(
                f"Worker emitted stream_complete ({total_chunks} chunks) for {orig.get('message_id')} -> agent {self.agent_id}"
            )
        WORKER_RESPONSE_PUBLISHED_TOTAL.labels(type="stream_complete").inc()
>>>>>>> d96bf230

    async def handle_agent_message(self, payload: dict[str, Any]) -> dict[str, Any]:
        """Example business logic for an agent-local message type.

        Replace this with real handlers as you introduce tool/model/memory ops.
        """
        await asyncio.sleep(0.05)
        return {"echo": payload.get("context", {})}

    async def handle_passthrough(self, payload: dict[str, Any]) -> dict[str, Any]:
        """Stub handler used for message types not yet implemented."""
        await asyncio.sleep(0.05)
        return {"status": "ok", "type": payload.get("type")}

    async def handle_unknown(self, payload: dict[str, Any]) -> dict[str, Any]:
        """Fallback handler when no registered handler exists for the message type."""
        return {"status": "unknown_type", "type": payload.get("type")}

    def stop(self) -> None:
        """Signal the run loop to stop (used by signal handlers)."""
        self._stopping.set()


async def main() -> None:
    """Entrypoint for running a worker as a script."""
    org_id = os.getenv("ORG_ID", "demo-org")
    agent_id = os.getenv("AGENT_ID", "demo-agent")
    worker = Worker(org_id, agent_id)

    loop = asyncio.get_running_loop()
    for sig in (signal.SIGINT, signal.SIGTERM):
        loop.add_signal_handler(sig, worker.stop)

    await worker.run()


if __name__ == "__main__":
    asyncio.run(main())

<|MERGE_RESOLUTION|>--- conflicted
+++ resolved
@@ -327,78 +327,21 @@
                     pass
 
     async def _emit_result(self, orig: dict[str, Any], result: Any) -> None:
-<<<<<<< HEAD
-        """Publish the final result for a processed message to the agent response queue.
-
-        Routing logic:
-        - Uses `orig['agent_id']` when present
-        - Falls back to the worker's default `self.agent_id` for backward compatibility
-
-        Example:
-        ```python
-        await worker._emit_result({"agent_id": "a1", "message_id": "m"}, {"ok": True})
-        ```
-        """
-        payload = {
-            "request_id": orig.get("message_id"),
-            "type": "result",
-            "result": result,
-            "timestamp": orig.get("created_at"),
-        }
-        connection = await connect(Settings().rabbitmq_url)
-        async with connection:
-            channel = await connection.channel()
-            # Determine destination agent
-            dest_agent = str(orig.get("agent_id") or self.agent_id)
-            # Ensure response topology declared once per agent in this process
-            if dest_agent not in self._declared_agents:
-                await declare_agent_response_topology(channel, dest_agent)
-                self._declared_agents.add(dest_agent)
+        """Publish a non-streaming result to the agent response queue.
+
+        Why: Completes simple operations that don't need streaming.
+
+        Example usage:
+            await self._emit_result(orig_payload, {"ok": True})
+        """
+        payload = build_result_payload(orig, result)
+        connection = await connect(Settings().rabbitmq_url)
+        async with connection:
+            channel = await connection.channel()
+            dest_agent = self._get_dest_agent(orig)
+            await self._ensure_response_topology(channel, dest_agent)
             await publish_response(channel, dest_agent, payload)
             print(f"Worker emitted result for {orig.get('message_id')} -> agent {dest_agent}")
-
-    async def _emit_error(self, message: AbstractIncomingMessage, exc: Exception) -> None:
-        """Publish an error response for the current message to the agent response queue.
-
-        See `_emit_result` for routing rules.
-        """
-        try:
-            payload = json.loads(message.body)
-            request_id = payload.get("message_id")
-            dest_agent = str(payload.get("agent_id") or self.agent_id)
-        except Exception:  # noqa: BLE001
-            request_id = None
-            dest_agent = self.agent_id
-        error_payload = {
-            "request_id": request_id,
-            "type": "error",
-            "error": {
-                "type": exc.__class__.__name__,
-                "message": str(exc),
-            },
-        }
-        connection = await connect(Settings().rabbitmq_url)
-        async with connection:
-            channel = await connection.channel()
-            if dest_agent not in self._declared_agents:
-                await declare_agent_response_topology(channel, dest_agent)
-                self._declared_agents.add(dest_agent)
-            await publish_response(channel, dest_agent, error_payload)
-            print(f"Worker emitted error for {request_id} -> agent {dest_agent}")
-=======
-        """Publish a non-streaming result to the agent response queue.
-
-        Why: Completes simple operations that don't need streaming.
-
-        Example usage:
-            await self._emit_result(orig_payload, {"ok": True})
-        """
-        payload = build_result_payload(orig, result)
-        connection = await connect(Settings().rabbitmq_url)
-        async with connection:
-            channel = await connection.channel()
-            await publish_response(channel, self.agent_id, payload)
-            print(f"Worker emitted result for {orig.get('message_id')} -> agent {self.agent_id}")
         WORKER_RESPONSE_PUBLISHED_TOTAL.labels(type="result").inc()
 
     async def _emit_error(self, message: AbstractIncomingMessage, exc: Exception) -> None:
@@ -414,8 +357,10 @@
         connection = await connect(Settings().rabbitmq_url)
         async with connection:
             channel = await connection.channel()
-            await publish_response(channel, self.agent_id, error_payload)
-            print(f"Worker emitted error for {error_payload.get('request_id')} -> agent {self.agent_id}")
+            dest_agent = self._get_dest_agent(orig or {})
+            await self._ensure_response_topology(channel, dest_agent)
+            await publish_response(channel, dest_agent, error_payload)
+            print(f"Worker emitted error for {error_payload.get('request_id')} -> agent {dest_agent}")
         WORKER_RESPONSE_PUBLISHED_TOTAL.labels(type="error").inc()
 
     async def _emit_acknowledgment(self, orig: dict[str, Any]) -> None:
@@ -430,8 +375,10 @@
         connection = await connect(Settings().rabbitmq_url)
         async with connection:
             channel = await connection.channel()
-            await publish_response(channel, self.agent_id, payload)
-            print(f"Worker emitted acknowledgment for {orig.get('message_id')} -> agent {self.agent_id}")
+            dest_agent = self._get_dest_agent(orig)
+            await self._ensure_response_topology(channel, dest_agent)
+            await publish_response(channel, dest_agent, payload)
+            print(f"Worker emitted acknowledgment for {orig.get('message_id')} -> agent {dest_agent}")
         WORKER_RESPONSE_PUBLISHED_TOTAL.labels(type="acknowledgment").inc()
 
     async def _emit_progress(self, orig: dict[str, Any], progress_percent: int, status: str | None = None) -> None:
@@ -443,8 +390,10 @@
         connection = await connect(Settings().rabbitmq_url)
         async with connection:
             channel = await connection.channel()
-            await publish_response(channel, self.agent_id, payload)
-            print(f"Worker emitted progress {progress_percent}% for {orig.get('message_id')} -> agent {self.agent_id}")
+            dest_agent = self._get_dest_agent(orig)
+            await self._ensure_response_topology(channel, dest_agent)
+            await publish_response(channel, dest_agent, payload)
+            print(f"Worker emitted progress {progress_percent}% for {orig.get('message_id')} -> agent {dest_agent}")
         WORKER_RESPONSE_PUBLISHED_TOTAL.labels(type="progress").inc()
 
     async def _emit_stream_chunk(self, orig: dict[str, Any], chunk: Any, chunk_index: int) -> None:
@@ -456,9 +405,11 @@
         connection = await connect(Settings().rabbitmq_url)
         async with connection:
             channel = await connection.channel()
-            await publish_response(channel, self.agent_id, payload)
+            dest_agent = self._get_dest_agent(orig)
+            await self._ensure_response_topology(channel, dest_agent)
+            await publish_response(channel, dest_agent, payload)
             print(
-                f"Worker emitted stream_chunk[{chunk_index}] for {orig.get('message_id')} -> agent {self.agent_id}"
+                f"Worker emitted stream_chunk[{chunk_index}] for {orig.get('message_id')} -> agent {dest_agent}"
             )
         WORKER_RESPONSE_PUBLISHED_TOTAL.labels(type="stream_chunk").inc()
         STREAM_CHUNK_PUBLISHED_TOTAL.labels(agent_id=self.agent_id).inc()
@@ -472,12 +423,36 @@
         connection = await connect(Settings().rabbitmq_url)
         async with connection:
             channel = await connection.channel()
-            await publish_response(channel, self.agent_id, payload)
+            dest_agent = self._get_dest_agent(orig)
+            await self._ensure_response_topology(channel, dest_agent)
+            await publish_response(channel, dest_agent, payload)
             print(
-                f"Worker emitted stream_complete ({total_chunks} chunks) for {orig.get('message_id')} -> agent {self.agent_id}"
+                f"Worker emitted stream_complete ({total_chunks} chunks) for {orig.get('message_id')} -> agent {dest_agent}"
             )
         WORKER_RESPONSE_PUBLISHED_TOTAL.labels(type="stream_complete").inc()
->>>>>>> d96bf230
+
+    def _get_dest_agent(self, orig: dict[str, Any]) -> str:
+        """Return the target agent id for a response.
+
+        Uses the `agent_id` in the original message payload when present, or
+        falls back to this worker's default `agent_id` for backwards compatibility.
+
+        Example:
+            dest = self._get_dest_agent({"agent_id": "a1"})  # -> "a1"
+        """
+        try:
+            return str(orig.get("agent_id") or self.agent_id)
+        except Exception:
+            return self.agent_id
+
+    async def _ensure_response_topology(self, channel, agent_id: str) -> None:
+        """Declare the agent response exchange/queue once per process for a given agent.
+
+        This avoids repeated declarations and ensures idempotent setup before publishing.
+        """
+        if agent_id not in self._declared_agents:
+            await declare_agent_response_topology(channel, agent_id)
+            self._declared_agents.add(agent_id)
 
     async def handle_agent_message(self, payload: dict[str, Any]) -> dict[str, Any]:
         """Example business logic for an agent-local message type.
